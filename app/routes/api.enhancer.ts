import { type ActionFunctionArgs } from '@remix-run/cloudflare';
import { StreamingTextResponse, parseStreamPart } from 'ai';
import { streamText } from '~/lib/.server/llm/stream-text';
import { stripIndents } from '~/utils/stripIndent';
import type { ProviderInfo } from '~/types/model';

const encoder = new TextEncoder();
const decoder = new TextDecoder();

export async function action(args: ActionFunctionArgs) {
  return enhancerAction(args);
}

async function enhancerAction({ context, request }: ActionFunctionArgs) {
  const { message, model, provider, apiKeys } = await request.json<{
    message: string;
    model: string;
    provider: ProviderInfo;
    apiKeys?: Record<string, string>;
  }>();

  const { name: providerName } = provider;

  // validate 'model' and 'provider' fields
  if (!model || typeof model !== 'string') {
    throw new Response('Invalid or missing model', {
      status: 400,
      statusText: 'Bad Request',
    });
  }

  if (!providerName || typeof providerName !== 'string') {
    throw new Response('Invalid or missing provider', {
      status: 400,
      statusText: 'Bad Request',
    });
  }

  try {
    const result = await streamText(
      [
        {
          role: 'user',
          content:
            `[Model: ${model}]\n\n[Provider: ${providerName}]\n\n` +
            stripIndents`
<<<<<<< HEAD
          You are a professional prompt engineer specializing in crafting precise, effective prompts.
          Your task is to enhance prompts by making them more specific, actionable, and effective.

=======
			You are a professional prompt engineer specializing in crafting precise, effective prompts.
          Your task is to enhance prompts by making them more specific, actionable, and effective.
>>>>>>> 0d49c740
          I want you to improve the user prompt that is wrapped in \`<original_prompt>\` tags.

          For valid prompts:
          - Make instructions explicit and unambiguous
          - Add relevant context and constraints
          - Remove redundant information
          - Maintain the core intent
          - Ensure the prompt is self-contained
          - Use professional language
<<<<<<< HEAD

=======
>>>>>>> 0d49c740
          For invalid or unclear prompts:
          - Respond with a clear, professional guidance message
          - Keep responses concise and actionable
          - Maintain a helpful, constructive tone
          - Focus on what the user should provide
          - Use a standard template for consistency
<<<<<<< HEAD

=======
>>>>>>> 0d49c740
          IMPORTANT: Your response must ONLY contain the enhanced prompt text.
          Do not include any explanations, metadata, or wrapper tags.

          <original_prompt>
            ${message}
          </original_prompt>
        `,
        },
      ],
      context.cloudflare.env,
      undefined,
      apiKeys,
    );

    const transformStream = new TransformStream({
      transform(chunk, controller) {
        const text = decoder.decode(chunk);
        const lines = text.split('\n').filter((line) => line.trim() !== '');

        for (const line of lines) {
          try {
            const parsed = parseStreamPart(line);

            if (parsed.type === 'text') {
              controller.enqueue(encoder.encode(parsed.value));
            }
          } catch (e) {
            // skip invalid JSON lines
            console.warn('Failed to parse stream part:', line, e);
          }
        }
      },
    });

    const transformedStream = result.toDataStream().pipeThrough(transformStream);

    return new StreamingTextResponse(transformedStream);
  } catch (error: unknown) {
    console.log(error);

    if (error instanceof Error && error.message?.includes('API key')) {
      throw new Response('Invalid or missing API key', {
        status: 401,
        statusText: 'Unauthorized',
      });
    }

    throw new Response(null, {
      status: 500,
      statusText: 'Internal Server Error',
    });
  }
}<|MERGE_RESOLUTION|>--- conflicted
+++ resolved
@@ -44,14 +44,9 @@
           content:
             `[Model: ${model}]\n\n[Provider: ${providerName}]\n\n` +
             stripIndents`
-<<<<<<< HEAD
-          You are a professional prompt engineer specializing in crafting precise, effective prompts.
+            You are a professional prompt engineer specializing in crafting precise, effective prompts.
           Your task is to enhance prompts by making them more specific, actionable, and effective.
 
-=======
-			You are a professional prompt engineer specializing in crafting precise, effective prompts.
-          Your task is to enhance prompts by making them more specific, actionable, and effective.
->>>>>>> 0d49c740
           I want you to improve the user prompt that is wrapped in \`<original_prompt>\` tags.
 
           For valid prompts:
@@ -61,20 +56,14 @@
           - Maintain the core intent
           - Ensure the prompt is self-contained
           - Use professional language
-<<<<<<< HEAD
 
-=======
->>>>>>> 0d49c740
           For invalid or unclear prompts:
           - Respond with a clear, professional guidance message
           - Keep responses concise and actionable
           - Maintain a helpful, constructive tone
           - Focus on what the user should provide
           - Use a standard template for consistency
-<<<<<<< HEAD
 
-=======
->>>>>>> 0d49c740
           IMPORTANT: Your response must ONLY contain the enhanced prompt text.
           Do not include any explanations, metadata, or wrapper tags.
 
